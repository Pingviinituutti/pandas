--- conflicted
+++ resolved
@@ -252,9 +252,8 @@
          pd.get_option('a.b')
          pd.get_option('b.c')
 
-<<<<<<< HEAD
   - Support for ``HDFStore`` (via ``PyTables 3.0.0``) on Python3
-=======
+
   - The ``filter`` method for group objects returns a subset of the original 
     object. Suppose we want to take only elements that belong to groups with a 
     group sum greater than 2.
@@ -282,7 +281,6 @@
     .. ipython:: python
 
        df.groupby('B').filter(lambda x: len(x) > 2, dropna=False)
->>>>>>> 2a2cfb83
 
 
 Bug Fixes
