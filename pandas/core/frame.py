--- conflicted
+++ resolved
@@ -155,30 +155,8 @@
         else:
             columns = Index(_try_sort(data.keys()))
 
-<<<<<<< HEAD
         if index is None:
             index = extract_index(data)
-=======
-        index = extract_index(data, index)
-
-        sdict = {}
-        for k, v in data.iteritems():
-            if isinstance(v, Series):
-                # Forces alignment and copies data
-                if dtype is not None:
-                    v = v.astype(dtype)
-                sdict[k] = v.reindex(index)
-            else:
-                if isinstance(v, dict):
-                    v = [v.get(i, NaN) for i in index]
-
-                try:
-                    v = Series(v, dtype=dtype, index=index)
-                except Exception:
-                    v = Series(v, index=index)
-
-                sdict[k] = v.copy()
->>>>>>> 6a2f8cc1
 
         sdict = _homogenize_series(data, index, dtype, force_copy=True)
         # add in any other columns we want to have (completeness)
@@ -2485,6 +2463,8 @@
 
     for k, v in data.iteritems():
         if isinstance(v, Series):
+            if dtype is not None:
+                v = v.astype(dtype)
             if v.index is not index:
                 # Forces alignment. No need to copy data since we
                 # are putting it into an ndarray later
